// Copyright (c) 2018-2019, Sylabs Inc. All rights reserved.
// This software is licensed under a 3-clause BSD license. Please consult the
// LICENSE.md file distributed with the sources of this project regarding your
// rights to use or distribute this software.

package singularity

import (
	"debug/elf"
	"encoding/binary"
	"encoding/json"
	"errors"
	"fmt"
	"net"
	"os"
	"os/exec"
	"os/signal"
	"path/filepath"
	"reflect"
	"runtime"
	"strings"
	"syscall"
	"time"
	"unsafe"

	specs "github.com/opencontainers/runtime-spec/specs-go"
	"github.com/sylabs/singularity/internal/pkg/instance"
	"github.com/sylabs/singularity/internal/pkg/security"
	"github.com/sylabs/singularity/internal/pkg/sylog"
	"github.com/sylabs/singularity/internal/pkg/util/user"
	singularity "github.com/sylabs/singularity/pkg/runtime/engines/singularity/config"
	"golang.org/x/crypto/ssh/terminal"
)

const defaultShell = "/bin/sh"

// Convert an ELF architecture into a GOARCH-style string. This is not an
// exhaustive list, so there is a default for rare cases. Adapted from
// https://golang.org/src/cmd/internal/objfile/elf.go
func elfToGoArch(elfFile *elf.File) string {
	switch elfFile.Machine {
	case elf.EM_386:
		return "386"
	case elf.EM_X86_64:
		return "amd64"
	case elf.EM_ARM:
		return "arm"
	case elf.EM_AARCH64:
		return "arm64"
	case elf.EM_PPC64:
		if elfFile.ByteOrder == binary.LittleEndian {
			return "ppc64le"
		}
		return "ppc64"
	case elf.EM_S390:
		return "s390x"
	}
	return "UNKNOWN"
}

// StartProcess is called during stage2 after RPC server finished
// environment preparation. This is the container process itself.
//
// No additional privileges can be gained during this call (unless container
// is executed as root intentionally) as starter will set uid/euid/suid
// to the targetUID (PrepareConfig will set it by calling starter.Config.SetTargetUID).
func (e *EngineOperations) StartProcess(masterConn net.Conn) error {
	// Manage all signals.
	// Queue them until they're ready to be handled below.
	signals := make(chan os.Signal, 1)
	signal.Notify(signals)

	if err := preStartProcess(e); err != nil {
		return err
	}

	isInstance := e.EngineConfig.GetInstance()
	bootInstance := isInstance && e.EngineConfig.GetBootInstance()
	shimProcess := false

	if err := os.Chdir(e.EngineConfig.OciConfig.Process.Cwd); err != nil {
		if err := os.Chdir(e.EngineConfig.GetHomeDest()); err != nil {
			os.Chdir("/")
		}
	}

	if err := e.checkExec(); err != nil {
		return err
	}

	if e.EngineConfig.File.MountDev == "minimal" || e.EngineConfig.GetContain() {
		// If on a terminal, reopen /dev/console so /proc/self/fd/[0-2
		//   will point to /dev/console.  This is needed so that tty and
		//   ttyname() on el6 will return the correct answer.  Newer
		//   ttyname() functions might work because they will search
		//   /dev if the value of /proc/self/fd/X doesn't exist, but
		//   they won't work if another /dev/pts/X is allocated in its
		//   place.  Also, programs that don't use ttyname() and instead
		//   directly do readlink() on /proc/self/fd/X need this.
		for fd := 0; fd <= 2; fd++ {
			if !terminal.IsTerminal(fd) {
				continue
			}
			consfile, err := os.OpenFile("/dev/console", os.O_RDWR, 0600)
			if err != nil {
				sylog.Debugf("Could not open minimal /dev/console, skipping replacing tty descriptors")
				break
			}
			sylog.Debugf("Replacing tty descriptors with /dev/console")
			consfd := int(consfile.Fd())
			for ; fd <= 2; fd++ {
				if !terminal.IsTerminal(fd) {
					continue
				}
				syscall.Close(fd)
				syscall.Dup3(consfd, fd, 0)
			}
			consfile.Close()
			break
		}
	}

	args := e.EngineConfig.OciConfig.Process.Args
	env := e.EngineConfig.OciConfig.Process.Env

	if e.EngineConfig.OciConfig.Linux != nil {
		namespaces := e.EngineConfig.OciConfig.Linux.Namespaces
		for _, ns := range namespaces {
			if ns.Type == specs.PIDNamespace {
				if !e.EngineConfig.GetNoInit() {
					shimProcess = true
				}
				break
			}
		}
	}

	for _, img := range e.EngineConfig.GetImageList() {
		// bad file descriptor error is ignored because
		// the file descriptor has been previously closed
		// in this loop, happens when a SIF image contains
		// overlay partition in it as each SIF overlay
		// partition is considered as a single image with
		// different offset/size but pointing to the same
		// opened image file descriptor
		if err := syscall.Close(int(img.Fd)); err != nil && err != syscall.EBADF {
			return fmt.Errorf("failed to close file descriptor for %s: %s", img.Path, err)
		}
	}

	for _, fd := range e.EngineConfig.GetOpenFd() {
		if err := syscall.Close(fd); err != nil {
			return fmt.Errorf("aborting failed to close file descriptor: %s", err)
		}
	}

	if err := security.Configure(&e.EngineConfig.OciConfig.Spec); err != nil {
		return fmt.Errorf("failed to apply security configuration: %s", err)
	}

	if (!isInstance && !shimProcess) || bootInstance || e.EngineConfig.GetInstanceJoin() {
		err := syscall.Exec(args[0], args, env)
		if err != nil {
			// We know the shell exists at this point, so let's inspect its architecture
			shell := e.EngineConfig.GetShell()
			if shell == "" {
				shell = defaultShell
			}
			self, errElf := elf.Open(shell)
			if errElf != nil {
				return fmt.Errorf("failed to open %s for inspection: %s", shell, errElf)
			}
			defer self.Close()
			if elfArch := elfToGoArch(self); elfArch != runtime.GOARCH {
				return fmt.Errorf("image targets %s, cannot run on %s", elfArch, runtime.GOARCH)
			}
			// Assume a missing shared library on ENOENT
			if err == syscall.ENOENT {
				return fmt.Errorf("exec %s failed: a shared library is likely missing in the image", args[0])
			}
			// Return the raw error as a last resort
			return fmt.Errorf("exec %s failed: %s", args[0], err)
		}
	}

	// Spawn and wait container process, signal handler
	cmd := exec.Command(args[0], args[1:]...)
	cmd.Stdout = os.Stdout
	cmd.Stderr = os.Stderr
	cmd.Stdin = os.Stdin
	cmd.Env = env
	cmd.SysProcAttr = &syscall.SysProcAttr{
		Setpgid: isInstance,
	}

	errChan := make(chan error, 1)
	statusChan := make(chan syscall.WaitStatus, 1)

	if err := cmd.Start(); err != nil {
		return fmt.Errorf("exec %s failed: %s", args[0], err)
	}

	go func() {
		errChan <- cmd.Wait()
	}()

	// Modify argv argument and program name shown in /proc/self/comm
	name := "sinit"

	argv0str := (*reflect.StringHeader)(unsafe.Pointer(&os.Args[0]))
	argv0 := (*[1 << 30]byte)(unsafe.Pointer(argv0str.Data))[:argv0str.Len]
	progname := make([]byte, argv0str.Len)

	if len(name) > argv0str.Len {
		return fmt.Errorf("program name too short")
	}

	copy(progname, name)
	copy(argv0, progname)

	ptr := unsafe.Pointer(&progname[0])
	if _, _, err := syscall.Syscall(syscall.SYS_PRCTL, syscall.PR_SET_NAME, uintptr(ptr), 0); err != 0 {
		return syscall.Errno(err)
	}

	masterConn.Close()

	for {
		select {
		case s := <-signals:
			sylog.Debugf("Received signal %s", s.String())
			switch s {
			case syscall.SIGCHLD:
				for {
					var status syscall.WaitStatus

					wpid, err := syscall.Wait4(-1, &status, syscall.WNOHANG, nil)
					if wpid <= 0 || err != nil {
						// We break the loop since an error occurred
						break
					}

					if wpid == cmd.Process.Pid {
						statusChan <- status
					}
				}
			default:
				signal := s.(syscall.Signal)
				// EPERM and EINVAL are deliberately ignored because they can't be
				// returned in this context, this process is PID 1, so it has the
				// permissions to send signals to its childs and EINVAL would
				// mean to update the Go runtime or the kernel to something more
				// stable :)
				if isInstance {
					if err := syscall.Kill(-cmd.Process.Pid, signal); err == syscall.ESRCH {
						sylog.Debugf("No child process, exiting ...")
						os.Exit(128 + int(signal))
					}
				} else if e.EngineConfig.GetSignalPropagation() {
					if err := syscall.Kill(cmd.Process.Pid, signal); err == syscall.ESRCH {
						sylog.Debugf("No child process, exiting ...")
						os.Exit(128 + int(signal))
					}
				}
			}
		case err := <-errChan:
			if e, ok := err.(*exec.ExitError); ok {
				status, ok := e.Sys().(syscall.WaitStatus)
				if !ok {
					return fmt.Errorf("command exit with error: %s", err)
				}
				statusChan <- status
			} else if e, ok := err.(*os.SyscallError); ok {
				// handle possible race with Wait4 call above by ignoring ECHILD
				// error because child process was already catched
				if e.Err.(syscall.Errno) != syscall.ECHILD {
					sylog.Fatalf("error while waiting container process: %s", e.Error())
				}
			}
			if !isInstance {
				if len(statusChan) > 0 {
					status := <-statusChan
					if status.Signaled() {
						os.Exit(128 + int(status.Signal()))
					}
					os.Exit(status.ExitStatus())
				} else if err == nil {
					os.Exit(0)
				}
				sylog.Fatalf("command exited with unknown error: %s", err)
			}
		}
	}
}

// PostStartProcess is called from master after successful
// execution of the container process. It will write instance
// state/config files (if any).
//
// Additional privileges may be gained when running
// in suid flow. However, when a user namespace is requested and it is not
// a hybrid workflow (e.g. fakeroot), then there is no privileged saved uid
// and thus no additional privileges can be gained.
//
// Here, however, singularity engine does not escalate privileges.
func (e *EngineOperations) PostStartProcess(pid int) error {
	sylog.Debugf("Post start process")

	if e.EngineConfig.GetInstance() {
		name := e.CommonConfig.ContainerID

		if err := os.Chdir("/"); err != nil {
			return fmt.Errorf("failed to change directory to /: %s", err)
		}

		file, err := instance.Add(name, instance.SingSubDir)
		if err != nil {
			return err
		}

		pw, err := user.CurrentOriginal()
		if err != nil {
			return err
		}
		file.User = pw.Name
		file.Pid = pid
		file.PPid = os.Getpid()
		file.Image = e.EngineConfig.GetImage()

		ip, err := e.getIP()
		if err != nil {
			sylog.Warningf("Could not get ip for %s: %s", pw.Name, err)
		}
		file.IP = ip

		// by default we add all namespaces except the user namespace which
		// is added conditionally. This delegates checks to the C starter code
		// which will determine if a namespace needs to be joined by
		// comparing namespace inodes
		path := fmt.Sprintf("/proc/%d/ns", pid)
		namespaces := []struct {
			nstype string
			ns     specs.LinuxNamespaceType
		}{
			{"pid", specs.PIDNamespace},
			{"uts", specs.UTSNamespace},
			{"ipc", specs.IPCNamespace},
			{"mnt", specs.MountNamespace},
			{"cgroup", specs.CgroupNamespace},
			{"net", specs.NetworkNamespace},
		}
		for _, n := range namespaces {
			nspath := filepath.Join(path, n.nstype)
			e.EngineConfig.OciConfig.AddOrReplaceLinuxNamespace(string(n.ns), nspath)
		}
		for _, ns := range e.EngineConfig.OciConfig.Linux.Namespaces {
			if ns.Type == specs.UserNamespace {
				nspath := filepath.Join(path, "user")
				e.EngineConfig.OciConfig.AddOrReplaceLinuxNamespace(specs.UserNamespace, nspath)
				file.UserNs = true
				break
			}
		}

		// grab configuration to store in instance file
		file.Config, err = json.Marshal(e.CommonConfig)
		if err != nil {
			return err
		}

		err = file.Update()

		// send SIGUSR1 to the parent process in order to tell it
		// to detach container process and run as instance.
		// Sleep a bit in case child would exit
		time.Sleep(100 * time.Millisecond)
		if err := syscall.Kill(os.Getppid(), syscall.SIGUSR1); err != nil {
			return err
		}

		return err
	}
	return nil
}

<<<<<<< HEAD
func (e *EngineOperations) getIP() (string, error) {
	if e.EngineConfig.Network == nil {
		return "", errors.New("not in net ns")
	}

	net := e.EngineConfig.GetNetwork()

	ip, err := e.EngineConfig.Network.GetNetworkIP(net, "4")
	if err == nil {
		return ip.String(), nil
	}
	sylog.Warningf("Could not get ipv4 %s", err)

	ip, err = e.EngineConfig.Network.GetNetworkIP(net, "6")
	if err == nil {
		return ip.String(), nil
	}
	sylog.Warningf("Could not get ipv6 %s", err)

	return "", errors.New("could not get ip")
=======
func (e *EngineOperations) setPathEnv() {
	env := e.EngineConfig.OciConfig.Process.Env
	for _, keyval := range env {
		if strings.HasPrefix(keyval, "PATH=") {
			os.Setenv("PATH", keyval[5:])
			break
		}
	}
}

func (e *EngineOperations) checkExec() error {
	shell := e.EngineConfig.GetShell()

	if shell == "" {
		shell = defaultShell
	}

	// Make sure the shell exists
	if _, err := os.Stat(shell); os.IsNotExist(err) {
		return fmt.Errorf("shell %s doesn't exist in container", shell)
	}

	args := e.EngineConfig.OciConfig.Process.Args
	env := e.EngineConfig.OciConfig.Process.Env

	// match old behavior of searching path
	oldPath := os.Getenv("PATH")
	defer func() {
		os.Setenv("PATH", oldPath)
		e.EngineConfig.OciConfig.Process.Args = args
		e.EngineConfig.OciConfig.Process.Env = env
	}()

	e.setPathEnv()

	// If args[0] is an absolute path, exec.LookPath() looks for
	// this file directly instead of within PATH
	if _, err := exec.LookPath(args[0]); err == nil {
		return nil
	}

	// If args[0] isn't executable (either via PATH or absolute path),
	// look for alternative approaches to handling it
	switch args[0] {
	case "/.singularity.d/actions/exec":
		if p, err := exec.LookPath("/.exec"); err == nil {
			args[0] = p
			return nil
		}
		if p, err := exec.LookPath(args[1]); err == nil {
			sylog.Warningf("container does not have %s, calling %s directly", args[0], args[1])
			args[1] = p
			args = args[1:]
			return nil
		}
		return fmt.Errorf("no executable %s found", args[1])
	case "/.singularity.d/actions/shell":
		if p, err := exec.LookPath("/.shell"); err == nil {
			args[0] = p
			return nil
		}
		if p, err := exec.LookPath(shell); err == nil {
			sylog.Warningf("container does not have %s, calling %s directly", args[0], shell)
			args[0] = p
			return nil
		}
		return fmt.Errorf("no %s found inside container", shell)
	case "/.singularity.d/actions/run":
		if p, err := exec.LookPath("/.run"); err == nil {
			args[0] = p
			return nil
		}
		if p, err := exec.LookPath("/singularity"); err == nil {
			args[0] = p
			return nil
		}
		return fmt.Errorf("no run driver found inside container")
	case "/.singularity.d/actions/start":
		if _, err := exec.LookPath(shell); err != nil {
			return fmt.Errorf("no %s found inside container, can't run instance", shell)
		}
		args = []string{shell, "-c", `echo "instance start script not found"`}
		return nil
	case "/.singularity.d/actions/test":
		if p, err := exec.LookPath("/.test"); err == nil {
			args[0] = p
			return nil
		}
		return fmt.Errorf("no test driver found inside container")
	}

	return fmt.Errorf("no %s found inside container", args[0])
}

func (e *EngineOperations) runFuseDriver(name string, program []string, fd int) error {
	sylog.Debugf("Running FUSE driver for %s as %v, fd %d", name, program, fd)

	fh := os.NewFile(uintptr(fd), "fd-"+name)
	if fh == nil {
		// this should never happen
		return errors.New("cannot map /dev/fuse file descriptor to a file handle")
	}
	// the master process does not need this file descriptor after
	// running the program, make sure it gets closed; ignore any
	// errors that happen here
	defer fh.Close()

	// The assumption is that the plugin prepared "Program" in such
	// a way that it's missing the last parameter and that must
	// correspond to /dev/fd/N. Instead of making assumptions as to
	// how many and which file descriptors are open at this point,
	// simply assume that it's possible to map the existing file
	// descriptor to the name number in the new process.
	//
	// "newFd" should be the same as "fd", but do not assume that
	// either.
	newFd := fh.Fd()
	fdDevice := fmt.Sprintf("/dev/fd/%d", newFd)
	args := append(program, fdDevice)

	// set PATH for the command
	oldpath := os.Getenv("PATH")
	defer func() {
		os.Setenv("PATH", oldpath)
	}()
	e.setPathEnv()

	cmd := exec.Command(args[0], args[1:]...)

	// Add the /dev/fuse file descriptor to the list of file
	// descriptors to be passed to the new process.
	//
	// ExtraFiles is an array of *os.File, with the position of each
	// entry determining the resulting file descriptor number. Since
	// we are passing /dev/fd/N above, place our file handle at
	// position N-3, so that it gets mapped to file descriptor N in
	// the new process (the Go library will set things up so that
	// stdin, stdout and stderr are 0, 1, and 2, so the first
	// element of ExtraFiles gets 3).
	cmd.ExtraFiles = make([]*os.File, newFd-3+1)
	cmd.ExtraFiles[newFd-3] = fh
	// The FUSE driver will get SIGQUIT if the parent dies.
	cmd.SysProcAttr = &syscall.SysProcAttr{
		Pdeathsig: syscall.SIGQUIT,
	}

	if err := cmd.Run(); err != nil {
		sylog.Warningf("cannot run program %v: %v\n", args, err)
		return err
	}

	return nil
}

// setupFuseDrivers runs the operations required by FUSE
// drivers before the user process starts.
func setupFuseDrivers(e *EngineOperations) error {
	// close file descriptors open for FUSE mount
	for _, name := range e.EngineConfig.GetPluginFuseMounts() {
		var cfg struct {
			Fuse singularity.FuseInfo
		}
		if err := e.EngineConfig.GetPluginConfig(name, &cfg); err != nil {
			return err
		}

		if err := e.runFuseDriver(name, cfg.Fuse.Program, cfg.Fuse.DevFuseFd); err != nil {
			return err
		}

		syscall.Close(cfg.Fuse.DevFuseFd)
	}

	return nil
}

// preStartProcess does the final set up before starting the user's process.
func preStartProcess(e *EngineOperations) error {
	// TODO(mem): most of the StartProcess method should be here, as
	// it's doing preparation for actually starting the user
	// process.
	//
	// For now it's limited to doing the final set up for FUSE
	// drivers
	if err := setupFuseDrivers(e); err != nil {
		return err
	}

	return nil
>>>>>>> 8fdac098
}<|MERGE_RESOLUTION|>--- conflicted
+++ resolved
@@ -383,28 +383,6 @@
 	return nil
 }
 
-<<<<<<< HEAD
-func (e *EngineOperations) getIP() (string, error) {
-	if e.EngineConfig.Network == nil {
-		return "", errors.New("not in net ns")
-	}
-
-	net := e.EngineConfig.GetNetwork()
-
-	ip, err := e.EngineConfig.Network.GetNetworkIP(net, "4")
-	if err == nil {
-		return ip.String(), nil
-	}
-	sylog.Warningf("Could not get ipv4 %s", err)
-
-	ip, err = e.EngineConfig.Network.GetNetworkIP(net, "6")
-	if err == nil {
-		return ip.String(), nil
-	}
-	sylog.Warningf("Could not get ipv6 %s", err)
-
-	return "", errors.New("could not get ip")
-=======
 func (e *EngineOperations) setPathEnv() {
 	env := e.EngineConfig.OciConfig.Process.Env
 	for _, keyval := range env {
@@ -594,5 +572,26 @@
 	}
 
 	return nil
->>>>>>> 8fdac098
+}
+
+func (e *EngineOperations) getIP() (string, error) {
+	if e.EngineConfig.Network == nil {
+		return "", errors.New("not in net ns")
+	}
+
+	net := e.EngineConfig.GetNetwork()
+
+	ip, err := e.EngineConfig.Network.GetNetworkIP(net, "4")
+	if err == nil {
+		return ip.String(), nil
+	}
+	sylog.Warningf("Could not get ipv4 %s", err)
+
+	ip, err = e.EngineConfig.Network.GetNetworkIP(net, "6")
+	if err == nil {
+		return ip.String(), nil
+	}
+	sylog.Warningf("Could not get ipv6 %s", err)
+
+	return "", errors.New("could not get ip")
 }