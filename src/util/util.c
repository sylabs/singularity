--- conflicted
+++ resolved
@@ -192,7 +192,6 @@
         memmove(str, str+i, len);
         str[len] = '\0';
     }
-<<<<<<< HEAD
     
     // Trim trailing whitespace and redefine NULL
     while ( str[len - 1] == ' ' ) {
@@ -209,14 +208,6 @@
         str[len - 1] = '\0';
     }
 
-=======
-
-    // Trim trailing whitespace.
-    while ( len && isspace(str[len - 1]) ) {
-        str[len - 1] = '\0';
-        len--;
-    }
->>>>>>> 994cdec4
 }
 
 int strlength(const char *string, int max_len) {
