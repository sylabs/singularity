--- conflicted
+++ resolved
@@ -208,16 +208,9 @@
 	var signer *openpgp.Entity
 	if signer, err = openpgp.CheckDetachedSignature(el, bytes.NewBuffer(block.Bytes), block.ArmoredSignature.Body); err != nil {
 		sylog.Errorf("failed to check signature: %s\n", err)
-<<<<<<< HEAD
-
 		// verification with local keyring failed, try to fetch from key server
 		sylog.Infof("Contacting sykeys PGP key management services for: %s\n", fingerprint)
-		syel, err := sypgp.FetchPubkey(fingerprint, syKeysAddr)
-=======
-		/* verification with local keyring failed, try to fetch from key server */
-		sylog.Infof("Contacting sykeys PGP key management services for: %s\n", sig.GetEntity())
-		syel, err := sypgp.FetchPubkey(sig.GetEntity(), keyserverURI, authToken)
->>>>>>> d29e499f
+		syel, err := sypgp.FetchPubkey(fingerprint, keyserverURI, authToken)
 		if err != nil {
 			return err
 		}
