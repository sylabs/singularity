/*
  Copyright (c) 2018, Sylabs, Inc. All rights reserved.

  This software is licensed under a 3-clause BSD license.  Please
  consult LICENSE file distributed with the sources of this project regarding
  your rights to use or distribute this software.
*/
package cli

import (
	"context"
	"fmt"
	"os"

	"github.com/singularityware/singularity/src/pkg/build"
	"github.com/singularityware/singularity/src/pkg/sylog"
	"github.com/spf13/cobra"
)

var (
	Remote    bool
	RemoteURL string
	AuthToken string
	Sandbox   bool
	Writable  bool
	Force     bool
	NoTest    bool
	Sections  []string
)

func init() {
	buildCmd.Flags().SetInterspersed(false)
	singularityCmd.AddCommand(buildCmd)

	buildCmd.Flags().BoolVarP(&Sandbox, "sandbox", "s", false, "Build image as sandbox format (chroot directory structure)")
	buildCmd.Flags().StringSliceVar(&Sections, "section", []string{}, "Only run specific section(s) of deffile")
	buildCmd.Flags().BoolVarP(&Writable, "writable", "w", false, "Build image as writable (SIF with writable internal overlay)")
	buildCmd.Flags().BoolVarP(&Force, "force", "f", false, "")
	buildCmd.Flags().BoolVarP(&NoTest, "notest", "T", false, "")
	buildCmd.Flags().BoolVarP(&Remote, "remote", "r", false, "Build image remotely")
	buildCmd.Flags().StringVar(&RemoteURL, "remote-url", "localhost:5050", "Specify the URL of the remote builder")
	buildCmd.Flags().StringVar(&AuthToken, "auth-token", "", "Specify the auth token for the remote builder")
}

// buildCmd represents the build command
var buildCmd = &cobra.Command{
	Use:  "build <image path> <build spec>",
	Args: cobra.ExactArgs(2),
	Run: func(cmd *cobra.Command, args []string) {
		var def build.Definition
		var b build.Builder
		var err error

		if silent {
			fmt.Println("Silent!")
		}

		if Sandbox {
			fmt.Println("Sandbox!")
		}

		if ok, err := build.IsValidURI(args[1]); ok && err == nil {
			// URI passed as arg[1]
			def, err = build.NewDefinitionFromURI(args[1])
			if err != nil {
<<<<<<< HEAD
				fmt.Printf("Unable to parse URI %s: %s\n", args[1], err)
				os.Exit(1)
=======
				sylog.Fatalf("unable to parse URI %s: %v\n", args[1], err)
>>>>>>> b37f9f80
			}
		} else if !ok && err == nil {
			// Non-URI passed as arg[1]
			defFile, err := os.Open(args[1])
			if err != nil {
<<<<<<< HEAD
				fmt.Printf("Unable to open file %s: %s\n", args[1], err)
				os.Exit(1)
=======
				sylog.Fatalf("unable to open file %s: %v\n", args[1], err)
>>>>>>> b37f9f80
			}
			defer defFile.Close()

			def, err = build.ParseDefinitionFile(defFile)
			if err != nil {
<<<<<<< HEAD
				fmt.Printf("Failed to parse definition file %s: %s\n", args[1], err)
				os.Exit(1)
			}
		} else {
			// Error
			fmt.Printf("Unable to parse %s: %s\n", args[1], err)
			os.Exit(1)
=======
				sylog.Fatalf("failed to parse definition file %s: %v\n", args[1], err)
			}
		} else {
			sylog.Fatalf("unable to parse %s: %v\n", args[1], err)
>>>>>>> b37f9f80
		}

		if Remote {
			b = build.NewRemoteBuilder(args[0], def, false, RemoteURL, AuthToken)
		} else {
			b, err = build.NewSifBuilder(args[0], def)
			if err != nil {
				sylog.Fatalf("failed to create SifBuilder object: %v\n", err)
			}
		}

		if err := b.Build(context.TODO()); err != nil {
			sylog.Fatalf("failed to build image: %v\n", err)
		}
	},
	TraverseChildren: true,
}<|MERGE_RESOLUTION|>--- conflicted
+++ resolved
@@ -63,42 +63,22 @@
 			// URI passed as arg[1]
 			def, err = build.NewDefinitionFromURI(args[1])
 			if err != nil {
-<<<<<<< HEAD
-				fmt.Printf("Unable to parse URI %s: %s\n", args[1], err)
-				os.Exit(1)
-=======
 				sylog.Fatalf("unable to parse URI %s: %v\n", args[1], err)
->>>>>>> b37f9f80
 			}
 		} else if !ok && err == nil {
 			// Non-URI passed as arg[1]
 			defFile, err := os.Open(args[1])
 			if err != nil {
-<<<<<<< HEAD
-				fmt.Printf("Unable to open file %s: %s\n", args[1], err)
-				os.Exit(1)
-=======
 				sylog.Fatalf("unable to open file %s: %v\n", args[1], err)
->>>>>>> b37f9f80
 			}
 			defer defFile.Close()
 
 			def, err = build.ParseDefinitionFile(defFile)
 			if err != nil {
-<<<<<<< HEAD
-				fmt.Printf("Failed to parse definition file %s: %s\n", args[1], err)
-				os.Exit(1)
-			}
-		} else {
-			// Error
-			fmt.Printf("Unable to parse %s: %s\n", args[1], err)
-			os.Exit(1)
-=======
 				sylog.Fatalf("failed to parse definition file %s: %v\n", args[1], err)
 			}
 		} else {
 			sylog.Fatalf("unable to parse %s: %v\n", args[1], err)
->>>>>>> b37f9f80
 		}
 
 		if Remote {
