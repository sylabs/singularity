--- conflicted
+++ resolved
@@ -125,13 +125,9 @@
             closedir(dir);
         }
 
-<<<<<<< HEAD
         if ( strcmp("tmpfs", singularity_config_get_value(MEMORY_FS_TYPE)) != 0 ) {
             memcpy(memfs_type, "ramfs", 5);
         }
-
-=======
->>>>>>> b258b651
         if ( symlink("/proc/self/fd", joinpath(devdir, "/fd")) < 0 ) {
             singularity_message(ERROR, "Failed create symlink /dev/fd: %s\n", strerror(errno));
             ABORT(255);
