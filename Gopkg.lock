--- conflicted
+++ resolved
@@ -11,7 +11,7 @@
   branch = "master"
   name = "github.com/beorn7/perks"
   packages = ["quantile"]
-  revision = "4c0e84591b9aa9e6dcfdf3e020114cd81f89d5f9"
+  revision = "3a771d992973f24aa725d07868b467d1ddfceafb"
 
 [[projects]]
   branch = "master"
@@ -35,7 +35,7 @@
     "types",
     "version"
   ]
-  revision = "b327f751c16e4a189fdcde4ea36be67cc964c605"
+  revision = "490d44adfcfb69a96f146af41ec9c631cdfd346b"
 
 [[projects]]
   branch = "master"
@@ -47,7 +47,7 @@
     "pkg/mount",
     "pkg/system"
   ]
-  revision = "aaa10cba3c246a9186e2160f4e12b21d8cf77c94"
+  revision = "5d52f079f1709f0408a6c086c603d259b0e5da3e"
 
 [[projects]]
   branch = "master"
@@ -65,7 +65,7 @@
     "registry/storage/cache",
     "registry/storage/cache/memory"
   ]
-  revision = "607ae5d128a82f280e8c7f453d5fb30c535bda17"
+  revision = "83389a148052d74ac602f5f1d62f86ff2f3c4aa5"
 
 [[projects]]
   name = "github.com/docker/docker"
@@ -103,8 +103,8 @@
 [[projects]]
   name = "github.com/docker/go-units"
   packages = ["."]
-  revision = "0dadbb0345b35ec7ef35e228dabb8de89a65bf52"
-  version = "v0.3.2"
+  revision = "47565b4f722fb6ceae66b95f853feed578a4a51c"
+  version = "v0.3.3"
 
 [[projects]]
   branch = "master"
@@ -225,7 +225,7 @@
     "prometheus",
     "prometheus/promhttp"
   ]
-  revision = "d49167c4b9f3c4451707560c5c71471ff5291aaa"
+  revision = "e11c6ff8170beca9d5fd8b938e71165eeec53ac6"
 
 [[projects]]
   branch = "master"
@@ -241,7 +241,7 @@
     "internal/bitbucket.org/ww/goautoneg",
     "model"
   ]
-  revision = "e4aa40a9169a88835b849a6efb71e05dc04b88f0"
+  revision = "38c53a9f4bfcd932d1b00bfc65e256a7fba6b37a"
 
 [[projects]]
   branch = "master"
@@ -252,7 +252,7 @@
     "nfs",
     "xfs"
   ]
-  revision = "54d17b57dd7d4a3aa092476596b3f8a933bde349"
+  revision = "8b1c2da0d56deffdbb9e48d4414b4e674bd8083e"
 
 [[projects]]
   name = "github.com/sirupsen/logrus"
@@ -264,7 +264,7 @@
   branch = "master"
   name = "github.com/spf13/cobra"
   packages = ["."]
-  revision = "c439c4fa093711d42e1b01acb1235b52004753c1"
+  revision = "cd30c2a7e91a1d63fd9a0027accf18a681e9d50b"
 
 [[projects]]
   name = "github.com/spf13/pflag"
@@ -294,13 +294,13 @@
   branch = "master"
   name = "github.com/xeipuuv/gojsonschema"
   packages = ["."]
-  revision = "8bcffc811467a5f691810420385be6e66b35a317"
+  revision = "2c8e4be869c17540b336bab0ea18b8d73e6a28b7"
 
 [[projects]]
   branch = "master"
   name = "go4.org"
   packages = ["errorutil"]
-  revision = "fba789b7e39ba524b9e60c45c37a50fae63a2a09"
+  revision = "12aee241e64e68a7ceffb342f85290bc3d69d083"
 
 [[projects]]
   branch = "master"
@@ -316,13 +316,16 @@
     "openpgp/s2k",
     "ssh/terminal"
   ]
-  revision = "c3a3ad6d03f7a915c0f7e194b7152974bb73d287"
+  revision = "f70185d77e8278766928032ee1355e3da47e7181"
 
 [[projects]]
   branch = "master"
   name = "golang.org/x/net"
-  packages = ["proxy"]
-  revision = "6078986fec03a1dcc236c34816c71b0e05018fda"
+  packages = [
+    "internal/socks",
+    "proxy"
+  ]
+  revision = "61147c48b25b599e5b561d2e9c4f3e1ef489ca41"
 
 [[projects]]
   branch = "master"
@@ -331,7 +334,7 @@
     "unix",
     "windows"
   ]
-  revision = "7ceb54c8418b8f9cdf0177b511d5cbb06e9fae39"
+  revision = "3b87a42e500a6dc65dae1a55d0b641295971163e"
 
 [[projects]]
   name = "gopkg.in/cheggaaa/pb.v1"
@@ -342,16 +345,12 @@
 [[projects]]
   name = "gopkg.in/yaml.v2"
   packages = ["."]
-  revision = "7f97868eec74b32b0982dd158a51a446d1da7eb5"
-  version = "v2.1.1"
+  revision = "5420a8b6744d3b0345ab293f6fcba19c978f1183"
+  version = "v2.2.1"
 
 [solve-meta]
   analyzer-name = "dep"
   analyzer-version = 1
-<<<<<<< HEAD
-  inputs-digest = "31be1cee185b76f50a3d0db0397859a48d9f6cf06691daf30232b7fa23c8eb9f"
-=======
-  inputs-digest = "f56011c4fc79735c7adf0df8d1ba99ac9441ea0488c4ee2f474e19015598f855"
->>>>>>> dc0d5ef2
+  inputs-digest = "73d99a2cf326eb9294396f7d9018fdb71c29b3caa8b978a0b86daa26d829a2de"
   solver-name = "gps-cdcl"
   solver-version = 1