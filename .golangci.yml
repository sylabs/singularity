--- conflicted
+++ resolved
@@ -53,11 +53,8 @@
 issues:
   max-per-linter: 0
   max-same-issues: 0
-<<<<<<< HEAD
   exclude:
     - EXC0004
-=======
->>>>>>> 5342a954
   exclude-rules:
     - linters:
         - gosec
