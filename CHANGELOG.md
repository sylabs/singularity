# SingularityCE Changelog

<<<<<<< HEAD
## v3.8.0-rc.2 [2021-05-18]

This is the second release candidate for SingularityCE 3.8.0, the Community
=======
## v3.8.0 [2021-05-26]

This is the first release of SingularityCE 3.8.0, the Community
>>>>>>> 8960f2b9
Edition of the Singularity container runtime hosted at
https://github.com/sylabs/singularity.

### Changed defaults / behaviours

  - The package name for this release is now `singularity-ce`. This name is used
    for the source tarball, output of an `rpmbuild`, and displayed in
    `--version` information.
  - The name of the top level directory in the source tarball from `make dist`
    now includes the version string.

### New features / functionalities

  - A new `overlay` command allows creation and addition of writable
    overlays.
  - Administrators can allow named users/groups to use specific CNI
    network configurations. Managed by directives in
    `singularity.conf`.
  - The `build` command now honors `--nv`, `--rocm`, and `--bind`
    flags, permitting builds that require GPU access or files bound in
    from the host.
  - A library service hostname can be specified as the first component of a
    `library://` URL.
  - Singularity is now relocatable for unprivileged installations
    only.

### Bug Fixes

  - Respect http proxy server environment variables in key operations.
  - When pushing SIF images to `oras://` endpoints, work around Harbor
    & GitLab failure to accept the `SifConfigMediaType`.
  - Avoid a `setfsuid` compilation warning on some gcc versions.
  - Fix a crash when silent/quiet log levels used on pulls from
    `shub://` and `http(s)://` URIs.
  - Wait for dm device to appear when mounting an encrypted container
    rootfs.

### Testing / Development

Testing changes are not generally itemized. However, developers and
contributors should note that this release has modified the behavior
of `make test` for ease of use:

  - `make test` runs limited unit and integration tests that will not
    require docker hub credentials.
  - `make testall` runs the full unit/integration/e2e test suite that
    requires docker credentials to be set with `E2E_DOCKER_USERNAME`
    and `E2E_DOCKER_PASSWORD` environment variables.
  - Fix privilege handling issue with tests on Go >=1.16.

----

## v3.7.4 - [2021-05-26]

**Singularity 3.7.4 is the most recent stable release of Singularity prior to Sylabs' fork from https://github.com/hpcng/singularity**

The 3.7.4 release is identical to https://github.com/hpcng/singularity/releases/tag/v3.7.4 and is provided for convenience to users arriving from outdated links.

### Security Related Fixes

  - [CVE-2021-32635](https://github.com/sylabs/singularity/security/advisories/GHSA-5mv9-q7fq-9394):
    Due to incorrect use of a default URL, singularity action commands
    (run/shell/exec) specifying a container using a library:// URI will
    always attempt to retrieve the container from the default remote
    endpoint (cloud.sylabs.io) rather than the configured remote
    endpoint.  An attacker may be able to push a malicious container to
    the default remote endpoint with a URI that is identical to the URI
    used by a victim with a non-default remote endpoint, thus executing
    the malicious container.


## v3.7.3 - [2021-04-06]

### Security Related Fixes

  - [CVE-2021-29136](https://github.com/opencontainers/umoci/security/advisories/GHSA-9m95-8hx6-7p9v):
   A dependency used by Singularity to extract docker/OCI image layers
   can be tricked into modifying host files by creating a malicious
   layer that has a symlink with the name "." (or "/"), when running
   as root. This vulnerability affects a `singularity build` or
   `singularity pull` as root, from a docker or OCI source.


## v3.7.2 - [2021-03-09]

### Bug Fixes

  - Fix progress bar display when source image size is unknown.
  - Fix a memory usage / leak issue when building from an existing
    image file.
  - Fix to allow use of ``--library`` flag to point push/pull at
    default cloud library when another remote is in use.
  - Address false positive loop test errors, and an e2e test registry
    setup issue.


## v3.7.1 - [2021-01-12]

### Bug Fixes

  - Accommodate /sys/fs/selinux mount changes on kernel 5.9+.
  - Fix loop devices file descriptor leak when shared loop devices is
    enabled.
  - Use MaxLoopDevices variable from config file in all appropriate
    locations.
  - Use -buildmode=default (non pie) on ppc64le to prevent crashes
    when using plugins.
  - Remove spurious warning in parseTokenSection()
  - e2e test fixes for new kernels, new unsquashfs version.
  - Show correct web URI for detached builds against alternate remotes.

### New features / functionalities

  - The singularity binary is now relocatable when built without setuid
    support


## v3.7.0 - [2020-11-24]

### New features / functionalities

  - Allow configuration of global custom keyservers, separate from
    remote endpoints.
  - Add a new global keyring, for public keys only (used for ECL).
  - The `remote login` commmand now suports authentication to Docker/OCI
    registries and custom keyservers.
  - New `--exclusive` option for `remote use` allows admin to lock usage
    to a specific remote.
  - A new `Fingerprints:` header in definition files will check that
    a SIF source image can be verified, and is signed with keys
    matching all specified fingerprints.
  - Labels can be set dynamically from a build's `%post` section by
    setting them in the `SINGULARITY_LABELS` environment variable.
  - New `build-arch` label is automatically set to the architecure of
    the host during a container build.
  - New `-D/--description` flag for `singularity push` sets
    description for a library container image.
  - `singularity remote status` shows validity of authentication token if
    set.
  - `singularity push` reports quota usage and URL on successful push
    to a library server that supports this.
  - A new `--no-mount` flag for actions allows a user to disable
    proc/sys/dev/devpts/home/tmp/hostfs/cwd mounts, even if they are
    enabled in `singularity.conf`.

### Changed defaults / behaviours

  - When actions (run/shell/exec...) are used without `--fakeroot` the
    umask from the calling environment will be propagated into the
    container, so that files are created with expected permissions.
    Use the new `--no-umask` flag to return to the previous behaviour
    of setting a default 0022 umask.
  - Container metadata, environment, scripts are recorded in a
    descriptor in builds to SIF files, and `inspect` will use this if
    present.
  - The `--nv` flag for NVIDIA GPU support will not resolve libraries
    reported by `nvidia-container-cli` via the ld cache. Will instead
    respect absolute paths to libraries reported by the tool, and bind
    all versioned symlinks to them.
  - General re-work of the `remote login` flow, adds prompts and token
    verification before replacing an existing authentication token.
  - The Execution Control List (ECL) now verifies container
    fingerprints using the new global keyring. Previously all users
    would need relevant keys in their own keyring.
  - The SIF layer mediatype for ORAS has been changed to
    `application/vnd.sylabs.sif.layer.v1.sif` reflecting the published
    [opencontainers/artifacts](https://github.com/opencontainers/artifacts/blob/master/artifact-authors.md#defining-layermediatypes)
    value.
  - `SINGULARITY_BIND` has been restored as an environment variable
    set within a running container. It now reflects all user binds
    requested by the `-B/--bind` flag, as well as via
    `SINGULARITY_BIND[PATHS]`.
  - `singularity search` now correctly searches for container images
    matching the host architecture by default. A new `--arch` flag
    allows searching for other architectures. A new results format
    gives more detail about container image results, while users and
    collections are no longer returned.

### Bug Fixes

  - Support larger definition files, environments etc. by passing
    engine configuration in the environment vs. via socket buffer.
  - Ensure `docker-daemon:` and other source operations respect
    `SINGULARITY_TMPDIR` for all temporary files.
  - Support double quoted filenames in the `%files` section of build
    definitions.
  - Correct `cache list` sizes to show KiB with powers of 1024,
    matching `du` etc.
  - Don't fail on `enable fusemount=no` when no fuse mounts are
    needed.
  - Pull OCI images to the correct requested location when the cache
    is disabled.
  - Ensure `Singularity>` prompt is set when container has no
    environment script, or singularity is called through a wrapper
    script.
  - Avoid build failures in `yum/dnf` operations against the 'setup'
    package on `RHEL/CentOS/Fedora` by ensuring staged `/etc/` files
    do not match distro default content.
  - Failed binds to `/etc/hosts` and `/etc/localtime` in a container
    run with `--contain` are no longer fatal errors.
  - Don't initialize the cache for actions where it is not required.
  - Increase embedded shell interpreter timeout, to allow slow-running
    environment scripts to complete.
  - Correct buffer handling for key import to allow import from STDIN.
  - Reset environment to avoid `LD_LIBRARY_PATH` issues when resolving
    dependencies for the `unsquashfs` sandbox.
  - Fall back to `/sbin/ldconfig` if `ldconfig` on `PATH` fails while
    resolving GPU libraries. Fixes problems on systems using Nix /
    Guix.
  - Address issues caused by error code changes in `unsquashfs`
    version 4.4.
  - Ensure `/dev/kfd` is bound into container for ROCm when `--rocm`
    is used with `--contain`.
  - Tolerate comments on `%files` sections in build definition files.
  - Fix a loop device file descriptor leak.

### Known Issues

  - A change in Linux kernel 5.9 causes `--fakeroot` builds to fail with a
    `/sys/fs/selinux` remount error. This will be addressed in Singularity
    v3.7.1.


## v3.6.4 - [2020-10-13]

### Security related fixes

Singularity 3.6.4 addresses the following security issue.

  - [CVE-2020-15229](https://github.com/hpcng/singularity/security/advisories/GHSA-7gcp-w6ww-2xv9):
    Due to insecure handling of path traversal and the lack of path
    sanitization within unsquashfs (a distribution provided utility
    used by Singularity), it is possible to overwrite/create files on
    the host filesystem during the extraction of a crafted squashfs
    filesystem. Affects unprivileged execution of SIF / SquashFS
    images, and image builds from SIF / SquashFS images.

### Bug Fixes

  - Update scs-library-client to support `library://` backends using an
    3rd party S3 object store that does not strictly conform to v4
    signature spec.


## v3.6.3 - [2020-09-15]

### Security related fixes

Singularity 3.6.3 addresses the following security issues.

  - [CVE-2020-25039](https://github.com/hpcng/singularity/security/advisories/GHSA-w6v2-qchm-grj7):
    When a Singularity action command (run, shell, exec) is run with
    the fakeroot or user namespace option, Singularity will extract a
    container image to a temporary sandbox directory. Due to insecure
    permissions on the temporary directory it is possible for any user
    with access to the system to read the contents of the
    image. Additionally, if the image contains a world-writable file
    or directory, it is possible for a user to inject arbitrary
    content into the running container.

  - [CVE-2020-25040](https://github.com/hpcng/singularity/security/advisories/GHSA-jv9c-w74q-6762):
    When a Singularity command that results in a container build
    operation is executed, it is possible for a user with access to
    the system to read the contents of the image during the
    build. Additionally, if the image contains a world-writable file
    or directory, it is possible for a user to inject arbitrary
    content into the running build, which in certain circumstances may
    enable arbitrary code execution during the build and/or when the
    built container is run.

  ## Change defaults / behaviours

  - The value for maximum number of loop devices in the config file is now used everywhere
    instead of redefining this value

### Bug Fixes

  - Add CAP_MKNOD in capability bounding set of RPC to fix issue with
    cryptsetup when decrypting image from within a docker container.
  - Fix decryption issue when using both IPC and PID namespaces.
  - Fix unsupported builtins panic from shell interpreter and add umask
    support for definition file scripts.
  - Do not load keyring in prepare_linux if ECL not enabled.
  - Ensure sandbox option overrides remote build destination.


## v3.6.2 - [2020-08-25]

### New features / functionalities

  - Add --force option to `singularity delete` for non-interactive
    workflows.

### Change defaults / behaviours

  - Default to current architecture for `singularity delete`.

### Bug Fixes

  - Respect current remote for `singularity delete` command.
  - Allow `rw` as a (noop) bind option.
  - Fix capability handling regression in overlay mount.
  - Fix LD_LIBRARY_PATH environment override regression with
    `--nv/--rocm`.
  - Fix environment variable duplication within singularity engine.
  - Use `-user-xattrs` for unsquashfs to avoid error with rootless
    extraction using unsquashfs 3.4 (Ubuntu 20.04).
  - Correct `--no-home` message for 3.6 CWD behavior.
  - Don't fail if parent of cache dir not accessible.
  - Fix tests for Go 1.15 Ctty handling.
  - Fix additional issues with test images on ARM64.
  - Fix FUSE e2e tests to use container ssh_config.


## v3.6.1 - [2020-07-21]

### New features / functionalities

  - Support compilation with `FORTIFY_SOURCE=2` and build in `pie`
    mode with `fstack-protector` enabled (#5433).

### Bug Fixes

  - Provide advisory message r.e. need for `upper` and `work` to
    exist in overlay images.
  - Use squashfs mem and processor limits in squashfs gzip check.
  - Ensure build destination path is not an empty string - do
    not overwrite CWD.
  - Don't unset PATH when interpreting legacy /environment files.


## v3.6.0 - [2020-07-14]

### Security related fixes

Singularity 3.6.0 introduces a new signature format for SIF images,
and changes to the signing / verification code to address:

  - [CVE-2020-13845](https://cve.mitre.org/cgi-bin/cvename.cgi?name=2020-13845)
    In Singularity 3.x versions below 3.6.0, issues allow the ECL to
    be bypassed by a malicious user.
  - [CVE-2020-13846](https://cve.mitre.org/cgi-bin/cvename.cgi?name=2020-13846)
    In Singularity 3.5 the `--all / -a` option to `singularity verify`
    returns success even when some objects in a SIF container are not
    signed, or cannot be verified.
  - [CVE-2020-13847](https://cve.mitre.org/cgi-bin/cvename.cgi?name=2020-13847)
    In Singularity 3.x versions below 3.6.0, Singularity's sign and
    verify commands do not sign metadata found in the global header or
    data object descriptors of a SIF file, allowing an attacker to
    cause unexpected behavior. A signed container may verify
    successfully, even when it has been modified in ways that could be
    exploited to cause malicious behavior.

Please see the published security advisories at
https://github.com/hpcng/singularity/security/advisories for full
detail of these security issues.

Note that the new signature format is necessarily incompatible with
Singularity < 3.6.0 - e.g. Singularity 3.5.3 cannot verify containers
signed by 3.6.0.

We thank Tru Huynh for a report that led to the review of, and changes to,
the signature implementation.

### New features / functionalities
  - Singularity now supports the execution of minimal Docker/OCI
    containers that do not contain `/bin/sh`, e.g. `docker://hello-world`.
  - A new cache structure is used that is concurrency safe on a filesystem that
    supports atomic rename. *If you downgrade to Singularity 3.5 or older after
    using 3.6 you will need to run `singularity cache clean`.*
  - A plugin system rework adds new hook points that will allow the
    development of plugins that modify behavior of the runtime. An image driver
    concept is introduced for plugins to support new ways of handling image and
    overlay mounts. *Plugins built for <=3.5 are not compatible with 3.6*.
  - The `--bind` flag can now bind directories from a SIF or ext3 image into a
    container.
  - The `--fusemount` feature to mount filesystems to a container via FUSE
    drivers is now a supported feature (previously an experimental hidden flag).
    This permits users to mount e.g. `sshfs` and `cvmfs` filesystems to the
    container at runtime.
  - A new `-c/--config` flag allows an alternative `singularity.conf` to be
    specified by the `root` user, or all users in an unprivileged installation.
  - A new `--env` flag allows container environment variables to be set via the
    Singularity command line.
  - A new `--env-file` flag allows container environment variables to be set from
    a specified file.
  - A new `--days` flag for `cache clean` allows removal of items older than a
    specified number of days. Replaces the `--name` flag which is not generally
    useful as the cache entries are stored by hash, not a friendly name.
  - A new '--legacy-insecure' flag to `verify` allows verification of SIF signatures
    in the old, insecure format.
  - A new '-l / --logs' flag for `instance list` that shows the paths
    to instance STDERR / STDOUT log files.
  - The `--json` output of `instance list` now include paths to STDERR
    / STDOUT log files.

### Changed defaults / behaviours
  - New signature format (see security fixes above).
  - Environment variables prefixed with `SINGULARITYENV_` always take
    precedence over variables without `SINGULARITYENV_` prefix.
  - The `%post` build section inherits environment variables from the base image.
  - `%files from ...` will now follow symlinks for sources that are directly
    specified, or directly resolved from a glob pattern. It will not follow
    symlinks found through directory traversal. This mirrors Docker multi-stage
    COPY behaviour.
  - Restored the CWD mount behaviour of v2, implying that CWD path is not recreated
    inside container and any symlinks in the CWD path are not resolved anymore to
    determine the destination path inside container.
  - The `%test` build section is executed the same manner as `singularity test image`.
  - `--fusemount` with the `container:` default directive will foreground the FUSE
     process. Use `container-daemon:` for previous behavior.
  - Fixed spacing of `singularity instance list` to be dynamically changing based off of
    input lengths instead of fixed number of spaces to account for long instance names.

### Deprecated / removed commands
  - Removed `--name` flag for `cache clean`; replaced with `--days`.
  - Deprecate `-a / --all` option to `sign/verify` as new signature
    behavior makes this the default.

### Bug Fixes
  - Don't try to mount `$HOME` when it is `/` (e.g. `nobody` user).
  - Process `%appinstall` sections in order when building from a definition file.
  - Ensure `SINGULARITY_CONTAINER`, `SINGULARITY_ENVIRONMENT` and the custom
    shell prompt are set inside a container.
  - Honor insecure registry settings from `/etc/containers/registries.conf`.
  - Fix `http_proxy` env var handling in `yum` bootstrap builds.
  - Disable log colorization when output location is not a terminal.
  - Check encryption keys are usable before beginning an encrypted build.
  - Allow app names with non-alphanumeric characters.
  - Use the `base` metapackage for arch bootstrap builds - arch no longer has a
    `base` group.
  - Ensure library client messages are logged with `--debug`.
  - Do not mount `$HOME` with `--fakeroot --contain`.
  - Fall back to underlay automatically when using a sandbox on GPFS.
  - Fix Ctrl-Z handling - propagation of signal.


## v3.5.3 - [2020-02-18]

### Changed defaults / behaviours

The following minor behaviour changes have been made in 3.5.3 to allow
correct operation on CRAY CLE6, and correct an issue with multi-stage
image builds that was blocking use by build systems such as Spack:

  - Container action scripts are no longer bound in from `etc/actions.d` on the
    host. They are created dynamically and inserted at container startup.
  - `%files from ...` will no longer follow symlinks when copying between
    stages in a multi stage build, as symlinks should be copied so that they
    resolve identically in later stages. Copying `%files` from the host will
    still maintain previous behavior of following links.

### Bug Fixes

  - Bind additional CUDA 10.2 libs when using the `--nv` option without
    `nvidia-container-cli`.
  - Fix an NVIDIA persistenced socket bind error with `--writable`.
  - Add detection of ceph to allow workarounds that avoid issues with
    sandboxes on ceph filesystems.
  - Ensure setgid is inherited during make install.
  - Ensure the root directory of a build has owner write permissions,
    regardless of the permissions in the bootstrap source.
  - Fix a regression in `%post` and `%test` to honor the `-c` option.
  - Fix an issue running `%post` when a container doesn't have
    `/etc/resolv.conf` or `/etc/hosts` files.
  - Fix an issue with UID detection on RHEL6 when running instances.
  - Fix a logic error when a sandbox image is in an overlay incompatible
    location, and both overlay and underlay are disabled globally.
  - Fix an issue causing user namespace to always be used when `allow-setuid=no`
    was configured in a setuid installation.
  - Always allow key IDs and fingerprints to be specified with or without a `0x`
    prefix when using `singularity keys`
  - Fix an issue preventing joining an instance started with `--boot`.
  - Provide a useful error message if an invalid library:// path is provided.
  - Bring in multi-part upload client functionality that will address large
    image upload / proxied upload issues with a future update to Sylabs cloud.

In addition, numerous improvements have been made to the test suites, allowing
them to pass cleanly on a range of kernel versions and distributions that are
not covered by the open-source CI runs.


## v3.5.2 - [2019-12-17]

### [Security related fix](https://cve.mitre.org/cgi-bin/cvename.cgi?name=2019-19724)
  - 700 permissions are enforced on `$HOME/.singularity` and `SINGULARITY_CACHEDIR`
  directories (CVE-2019-19724). Many thanks to Stuart Barkley for reporting this issue.

### Bug Fixes

  - Fixes an issue preventing use of `.docker/config` for docker registry
    authentication.
  - Fixes the `run-help` command in the unprivileged workflow.
  - Fixes a regression in the `inspect` command to support older image formats.
  - Adds a workaround for an EL6 kernel bug regarding shared bind mounts.
  - Fixes caching of http(s) sources with conflicting filenames.
  - Fixes a fakeroot sandbox build error on certain filesystems, e.g. lustre, GPFS.
  - Fixes a fakeroot build failure to a sandbox in $HOME.
  - Fixes a fakeroot build failure from a bad def file section script location.
  - Fixes container execution errors when CWD is a symlink.
  - Provides a useful warning r.e. possible fakeroot build issues when seccomp
    support is not available.
  - Fixes an issue where the `--disable-cache` option was not being honored.

 - Deprecated `--groupid` flag for `sign` and `verify`; replaced with `--group-id`.
 - Removed useless flag `--url` for `sign`.

## v3.5.1 - [2019-12-05]

### New features / functionalities

A single feature has been added in the bugfix release, with specific
functionality:

  - A new option `allow container encrypted` can be set to `no` in
      `singularity.conf` to prevent execution of encrypted containers.

### Bug Fixes

This point release addresses the following issues:

  - Fixes a disk space leak when building from docker-archive.
  - Makes container process SIGABRT return the expected code.
  - Fixes the `inspect` command in unprivileged workflow.
  - Sets an appropriate default umask during build stages, to avoid issues with
      very restrictive user umasks.
  - Fixes an issue with build script content being consumed from STDIN.
  - Corrects the behaviour of underlay with non-empty / symlinked CWD and absolute
    symlink binds targets.
  - Fixes execution of containers when binding BTRFS filesystems.
  - Fixes build / check failures for MIPS & PPC64.
  - Ensures file ownership maintained when building image from sandbox.
  - Fixes a squashfs mount error on kernel 5.4.0 and above.
  - Fixes an underlay fallback problem, which prevented use of sandboxes on
    lustre filesystems.

## v3.5.0 - [2019-11-13]

### New features / functionalities

  - New support for AMD GPUs via `--rocm` option added to bind ROCm devices and
    libraries into containers.
  - Plugins can now modify Singularity behaviour with two mutators: CLI and
    Runtime.
  - Introduced the `config global` command to edit `singularity.conf` settings
    from the CLI.
  - Introduced the `config fakeroot` command to setup `subuid` and `subgid`
    mappings for `--fakeroot` from the Singularity CLI.

### Changed defaults / behaviours

  - Go 1.13 adopted.
  - Vendored modules removed from the Git tree, will be included in release tarballs.
  - Singularity will now fail with an error if a requested bind mount cannot be
      made.
    - This is beneficial to fail fast in workflows where a task may fail a long
         way downstream if a bind mount is unavailable.
    - Any unavailable bind mount sources must be removed from
        `singularity.conf`.
  - Docker/OCI image extraction now faithfully respects layer
    permissions.
    - This may lead to sandboxes that cannot be removed without
    modifying permissions.
    - `--fix-perms` option added to preserve old behaviour when
    building sandboxes.
    - Discussion issue for this change at: https://github.com/sylabs/singularity/issues/4671
  - `Singularity>` prompt is always set when entering shell in a container.
  - The current `umask` will be honored when building a SIF file.
  - `instance exec` processes acquire cgroups set on `instance start`
  - `--fakeroot` supports uid/subgid ranges >65536
  - `singularity version` now reports semver compliant version
      information.

### Deprecated / removed commands

  - Deprecated `--id` flag for `sign` and `verify`; replaced with `--sif-id`.

## v3.4.2 - [2019-10-08]

  - This point release addresses the following issues:
    - Sets workable permissions on OCI -> sandbox rootless builds
    - Fallback correctly to user namespace for non setuid installation
    - Correctly handle the starter-suid binary for non-root installs
    - Creates CACHEDIR if it doesn't exist
    - Set apex loglevel for umoci to match singularity loglevel

## v3.4.1 - [2019-09-17]

  - This point release addresses the following issues:
    - Fixes an issue where a PID namespace was always being used
    - Fixes compilation on non 64-bit architectures
    - Allows fakeroot builds for zypper, pacstrap, and debootstrap
    - Correctly detects seccomp on OpenSUSE
    - Honors GO_MODFLAGS properly in the mconfig generated makefile
    - Passes the Mac hostname to the VM in MacOS Singularity builds
    - Handles temporary EAGAIN failures when setting up loop devices on recent kernels
    - Fixes excessive memory usage in singularity push

## v3.4.0 - [2019-08-30]

### New features / functionalities

  - New support for building and running encrypted containers with RSA keys and passphrases
    - `--pem-path` option added to the `build` and action commands for RSA based encrypted containers
    - `--passphrase` option added to `build` and action commands for passphrase based encrypted containers
    - `SINGULARITY_ENCRYPTION_PEM_PATH` and `SINGULARITY_ENCRYPTION_PASSPHRASE` environment variables added to serve same functions as above
    - `--encrypt` option added to `build` command to build an encrypted container when environment variables contain a secret
  - New `--disable-cache` flag prevents caching of downloaded containers
  - Added support for multi-line variables in singularity def-files
  - Added support for 'indexed' def-file variables (like arrays)
  - Added support for SUSE SLE Products
  - Added the def-file variables:
      product, user, regcode, productpgp, registerurl, modules,	otherurl (indexed)
  - Support multiple-architecture tags in the SCS library
  - Added a `--dry-run` flag to `cache clean`
  - Added a `SINGULARITY_SYPGPDIR` environment variable to specify the location of PGP key data
  - Added a `--nonet` option to the action commands to disable networking when running with the `--vm` option
  - Added a `--long-list` flag to the `key search` command to preserve
  - Added experimental, hidden `--fusemount` flag to pass a command to mount a libfuse3 based file system within the container

### Changed defaults / behaviors

  - Runtime now properly honors `SINGULARITY_DISABLE_CACHE` environment variable
  - `remote add` command now automatically attempts to login and a `--no-login` flag is added to disable this behavior
  - Using the `pull` command to download an unsigned container no longer produces an error code
  - `cache clean` command now prompts user before cleaning when run without `--force` option and is more verbose
  - Shortened the default output of the `key search` command

### Deprecated / removed commands

  - The `--allow-unsigned` flag to `pull` has been deprecated and will be removed in the future

## v3.3.0 - [2019-06-17]

### Changed defaults / behaviors

  - Remote login and status commands will now use the default remote if a remote name is not supplied
  - Added Singularity hub (`shub`) cache support when using the `pull` command
  - Clean cache in a safer way by only deleting the cache subdirectories
  - Improvements to the `cache clean` command

### New features / functionalities

  - new `oras` URI for pushing and pulling SIF files to and from supported OCI registries
  - added the `--fakeroot` option to `build`, `exec`, `run`, `shell`, `test`, and `instance start` commands to run container in a new user namespace as uid 0
  - added the `fakeroot` network type for use with the `--network` option
  - `sif` command to allow for the inspection and manipulation of SIF files with the following subcommands
    - `add`      Add a data object to a SIF file
    - `del`      Delete a specified object descriptor and data from SIF file
    - `dump`     Extract and output data objects from SIF files
    - `header`   Display SIF global headers
    - `info`     Display detailed information of object descriptors
    - `list`     List object descriptors from SIF files
    - `new`      Create a new empty SIF image file
    - `setprim`  Set primary system partition

## v3.2.1 - [2019-05-28]

  - This point release fixes the following bugs:
    - Allows users to join instances with non-suid workflow
    - Removes false warning when seccomp is disabled on the host
    - Fixes an issue in the terminal when piping output to commands
    - Binds NVIDIA persistenced socket when `--nv` is invoked

## v3.2.0 - [2019-05-14]

### [Security related fix](https://cve.mitre.org/cgi-bin/cvename.cgi?name=2019-11328)
  - Instance files are now stored in user's home directory for privacy and many checks have been added to ensure that a user can't manipulate files to change `starter-suid` behavior when instances are joined (many thanks to Matthias Gerstner from the SUSE security team for finding and securely reporting this vulnerability)

### New features / functionalities
  - Introduced a new basic framework for creating and managing plugins
  - Added the ability to create containers through multi-stage builds
    - Definitions now require `Bootstrap` be the first parameter of header
  - Created the concept of a Sylabs Cloud "remote" endpoint and added the ability for users and admins to set them through CLI and conf files
  - Added caching for images from Singularity Hub
  - Made it possible to compile Singularity outside of `$GOPATH`
  - Added a json partition to SIF files for OCI configuration when building from an OCI source
  - Full integration with Singularity desktop for MacOS code base

### New Commands
 - Introduced the `plugin` command group for creating and managing plugins
    - `compile`   Compile a singularity plugin
    - `disable`   disable an installed singularity plugin
    - `enable`    Enable an installed singularity plugin
    - `inspect`   Inspect a singularity plugin (either an installed one or an image)
    - `install`   Install a singularity plugin
    - `list`      List installed singularity plugins
    - `uninstall` Uninstall removes the named plugin from the system

  - Introduced the `remote` command group to support management of Singularity endpoints:
    - `add`       Create a new Sylabs Cloud remote endpoint
    - `list`      List all remote endpoints that are configured
    - `login`     Log into a remote endpoint using an authentication token
    - `remove`    Remove an existing Sylabs Cloud remote endpoint
    - `status`    Check the status of the services at an endpoint
    - `use`       Set a remote endpoint to be used by default

  - Added to the `key` command group to improve PGP key management:
    - ` export`   Export a public or private key into a specific file
    - ` import`   Import a local key into the local keyring
    - ` remove`   Remove a local public key

  - Added the `Stage: <name>` keyword to the definition file header and the `from <stage name>` option/argument pair to the `%files` section to support multistage builds

### Deprecated / removed commands
  - The `--token/-t` option has been deprecated in favor of the `singularity remote` command group

### Changed defaults / behaviors
  - Ask to confirm password on a newly generated PGP key
  - Prompt to push a key to the KeyStore when generated
  - Refuse to push an unsigned container unless overridden with `--allow-unauthenticated/-U` option
  - Warn and prompt when pulling an unsigned container without the `--allow-unauthenticated/-U` option
  - `Bootstrap` must now be the first field of every header because of parser requirements for multi-stage builds

## v3.1.1 - [2019-04-02]

### New Commands
  - New hidden `buildcfg` command to display compile-time parameters
  - Added support for `LDFLAGS`, `CFLAGS`, `CGO_` variables in build system
  - Added `--nocolor` flag to Singularity client to disable color in logging

### Removed Commands
  - `singularity capability <add/drop> --desc` has been removed
  - `singularity capability list <--all/--group/--user>` flags have all been removed

### New features / functionalities
  - The `--builder` flag to the `build` command implicitly sets `--remote`
  - Repeated binds no longer cause Singularity to exit and fail, just warn instead
  - Corrected typos and improved docstrings throughout
  - Removed warning when CWD does not exist on the host system
  - Added support to spec file for RPM building on SLES 11

## v3.1.0 - [2019-02-22]

### New Commands
  - Introduced the `oci` command group to support a new OCI compliant variant of the Singularity runtime:
    - `attach` Attach console to a running container process
    - `create` Create a container from a bundle directory
    - `delete` Delete container
    - `exec`   Execute a command within container
    - `kill`   Kill a container
    - `mount`  Mount create an OCI bundle from SIF image
    - `pause`  Suspends all processes inside the container
    - `resume` Resumes all processes previously paused inside the container
    - `run`    Create/start/attach/delete a container from a bundle directory
    - `start`  Start container process
    - `state`  Query state of a container
    - `umount` Umount delete bundle
    - `update` Update container cgroups resources
  - Added `cache` command group to inspect and manage cached files
    - `clean` Clean your local Singularity cache
    - `list`  List your local Singularity cache

### New features / functionalities
  - Can now build CLI on darwin for limited functionality on Mac
  - Added the `scratch` bootstrap agent to build from anything
  - Reintroduced support for zypper bootstrap agent
  - Added the ability to overwrite a new `singularity.conf` when building from RPM if desired
  - Fixed several regressions and omissions in [SCIF](https://sci-f.github.io/) support
  - Added caching for containers pulled/built from the [Container Library](https://cloud.sylabs.io/library)
  - Changed `keys` command group to `key` (retained hidden `keys` command for backward compatibility)
  - Created an `RPMPREFIX` variable to allow RPMs to be installed in custom locations
  - Greatly expanded CI unit and end-to-end testing

## v3.0.3 - [2019-01-21]

  - Bind paths in `singularity.conf` are properly parsed and applied at runtime
  - Singularity runtime will properly fail if `singularity.conf` file is not owned by the root user
  - Several improvements to RPM packaging including using golang from epel, improved support for Fedora, and avoiding overwriting conf file on new RPM install
  - Unprivileged `--contain` option now properly mounts `devpts` on older kernels
  - Uppercase proxy environment variables are now rightly respected
  - Add http/https protocols for singularity run/pull commands
  - Update to SIF 1.0.2
  - Add _noPrompt_ parameter to `pkg/signing/Verify` function to enable silent verification

## v3.0.2 - [2019-01-04]

  - Added the `--docker-login` flag to enable interactive authentication with docker registries
  - Added support for pulling directly from HTTP and HTTPS
  - Made minor improvements to RPM packaging and added basic support for alpine packaging
  - The `$SINGULARITY_NOHTTPS`,`$SINGULARITY_TMPDIR`, and `$SINGULARITY_DOCKER_USERNAME`/`$SINGULARITY_DOCKER_PASSWORD` environment variables are now correctly respected
  - Pulling from a private shub registry now works as expected
  - Running a container with `--network="none"` no longer incorrectly fails with an error message
  - Commands now correctly return 1 when incorrectly executed without arguments
  - Progress bars no longer incorrectly display when running with `--quiet` or `--silent`
  - Contents of `91-environment.sh` file are now displayed if appropriate when running `inspect --environment`

## v3.0.1 - [2018-10-31]

  - Improved RPM packaging procedure via makeit
  - Enhanced general stability of runtime

## v3.0.0 - [2018-10-08]

  - Singularity is now written primarily in Go to bring better integration with the existing container ecosystem
  - Added support for new URIs (`build` & `run/exec/shell/start`):
    - `library://` - Supports the [Sylabs.io Cloud Library](https://cloud.sylabs.io/library)
    - `docker-daemon:` - Supports images managed by the locally running docker daemon
    - `docker-archive:` - Supports archived docker images
    - `oci:` - Supports oci images
    - `oci-archive:` - Supports archived oci images
  - Handling of `docker` & `oci` URIs/images now utilizes [containers/image](https://github.com/containers/image) to parse and convert those image types in a supported way
  - Replaced `singularity instance.*` command group with `singularity instance *`
  - The command `singularity help` now only provides help regarding the usage of the `singularity` command. To display an image's `help` message, use `singularity run-help <image path>` instead

### Removed Deprecated Commands
  - Removed deprecated `singularity image.*` command group
  - Removed deprecated `singularity create` command
  - Removed deprecated `singularity bootstrap` command
  - Removed deprecated `singularity mount` command
  - Removed deprecated `singularity check` command

### New Commands
  - Added `singularity run-help <image path>` command to output an image's `help` message
  - Added `singularity sign <image path>` command to allow a user to cryptographically sign a SIF image
  - Added `singularity verify <image path>` command to allow a user to verify a SIF image's cryptographic signatures
  - Added `singularity keys` command to allow the management of `OpenPGP` key stores
  - Added `singularity capability` command to allow fine grained control over the capabilities of running containers
  - Added `singularity push` command to push images to the [Sylabs.io Cloud Library](https://cloud.sylabs.io/library)

### Changed Commands

#### Action Command Group (`run/shell/exec/instance start`)
  - Added flags:
    - `--add-caps <string>`: Run the contained process with the specified capability set (requires root)
    - `--allow-setuid`: Allows setuid binaries to be mounted into the container (requires root)
    - `--apply-cgroups <path>`: Apply cgroups configuration from file to contained processes (requires root)
    - `--dns <string>`: Adds the comma separated list of DNS servers to the containers `resolv.conf` file
    - `--drop-caps <string>`: Drop the specified capabilities from the container (requires root)
    - `--fakeroot`: Run the container in a user namespace as `uid=0`. Requires a recent kernel to function properly
    - `--hostname <string>`: Set the hostname of the container
    - `--keep-privs`: Keep root user privilege inside the container (requires root)
    - `--network <string>`: Specify a list of comma separated network types ([CNI Plugins](https://github.com/containernetworking/cni)) to be present inside the container, each with its own dedicated interface in the container
    - `--network-args <string>`: Specify arguments to pass to CNI network plugins (set by `--network`)
    - `--no-privs`: Drop all privileges from root user inside the container (requires root)
    - `--security <string>`: Configure security features such as SELinux, Apparmor, Seccomp...
    - `--writable-tmpfs`: Run container with a `tmpfs` overlay
  - The command `singularity instance start` now supports the `--boot` flag to boot the container via `/sbin/init`
  - Changes to image mounting behavior:
    - All image formats are mounted as read only by default
    - `--writable` only works on images which can be mounted in read/write [applicable to: `sandbox` and legacy `ext3` images]
    - `--writable-tmpfs` runs the container with a writable `tmpfs`-based overlay [applicable to: all image formats]
    - `--overlay <string>` now specifies a list of `ext3`/`sandbox` images which are set as the containers overlay [applicable to: all image formats]

#### Build Command:
  - All images are now built as [Singularity Image Format (SIF)](https://www.sylabs.io/2018/03/sif-containing-your-containers/) images by default
  - When building to a path that already exists, `singularity build` will now prompt the user if they wish to overwrite the file existing at the specified location
  - The `-w|--writable` flag has been removed
  - The `-F|--force` flag now overrides the interactive prompt and will always attempt to overwrite the file existing at the specified location
  - The `-u|--update` flag has been added to support the workflow of running a definition file on top of an existing container [implies `--sandbox`, only supports `sandbox` image types]
  - The `singularity build` command now supports the following flags for integration with the [Sylabs.io Cloud Library](https://cloud.sylabs.io/library):
    - `-r|--remote`: Build the image remotely on the Sylabs Remote Builder (currently unavailable)
    - `-d|--detached`: Detach from the `stdout` of the remote build [requires `--remote`]
    - `--builder <string>`: Specifies the URL of the remote builder to access
    - `--library <string>`: Specifies the URL of the [Sylabs.io Cloud Library](https://cloud.sylabs.io/library) to push the built image to when the build command destination is in the form `library://<reference>`
  - The `bootstrap` keyword in the definition file now supports the following values:
    - `library`
    - `docker-daemon`
    - `docker-archive`
    - `oci`
    - `oci-archive`
  - The `from` keyword in the definition file now correctly parses a `docker` URI which includes the `registry` and/or `namespace` components
  - The `registry` and `namespace` keywords in the definition file are no longer supported. Instead, those values may all go into the `from` keyword
  - Building from a tar archive of a `sandbox` no longer works<|MERGE_RESOLUTION|>--- conflicted
+++ resolved
@@ -1,14 +1,8 @@
 # SingularityCE Changelog
 
-<<<<<<< HEAD
-## v3.8.0-rc.2 [2021-05-18]
-
-This is the second release candidate for SingularityCE 3.8.0, the Community
-=======
 ## v3.8.0 [2021-05-26]
 
 This is the first release of SingularityCE 3.8.0, the Community
->>>>>>> 8960f2b9
 Edition of the Singularity container runtime hosted at
 https://github.com/sylabs/singularity.
 
