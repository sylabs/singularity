--- conflicted
+++ resolved
@@ -24,12 +24,9 @@
   available inside the container.
 - The `remote status` command will now print the username, realname, and email
   of the logged-in user, if available.
-<<<<<<< HEAD
-- Support `--pwd` in OCI mode.
-=======
 - OCI mode now supports `--hostname` (requires UTS namespace, therefore this
   flag will infer `--uts` if running in OCI mode).
->>>>>>> 6df02ee2
+- Support `--pwd` in OCI mode.
 
 ### Bug Fixes
 
