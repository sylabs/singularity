#!/bin/bash
#
# Copyright (c) 2017, Michael W. Bauer. All rights reserved.
# Copyright (c) 2017, Gregory M. Kurtzer. All rights reserved.
#
# "Singularity" Copyright (c) 2016, The Regents of the University of California,
# through Lawrence Berkeley National Laboratory (subject to receipt of any
# required approvals from the U.S. Dept. of Energy).  All rights reserved.
#
# This software is licensed under a customized 3-clause BSD license.  Please
# consult LICENSE file distributed with the sources of this project regarding
# your rights to use or distribute this software.
#
# NOTICE.  This Software was developed under funding from the U.S. Department of
# Energy and the U.S. Government consequently retains certain rights. As such,
# the U.S. Government has been granted for itself and others acting on its
# behalf a paid-up, nonexclusive, irrevocable, worldwide license in the Software
# to reproduce, distribute copies to the public, prepare derivative works, and
# perform publicly and display publicly, and to permit other to do so.
#
#



. ./functions

test_init "Docker bootstrap tests"



CONTAINER="$SINGULARITY_TESTDIR/container.img"
DEFFILE="$SINGULARITY_TESTDIR/example.def"

# Make sure the examples/docker/Singularity is pointing to busybox:latest (nobody mess with the examples! LOL)
stest 0 grep busybox:latest ../examples/docker/Singularity

stest 0 cp ../examples/docker/Singularity "$DEFFILE"
stest 0 sudo singularity build "$CONTAINER" "$DEFFILE"

stest 0 sed -i -e 's@busybox:latest@ubuntu:latest@' "$DEFFILE"
stest 0 sudo singularity build -F "$CONTAINER" "$DEFFILE"
stest 0 singularity exec "$CONTAINER" true
stest 1 singularity exec "$CONTAINER" false

stest 0 sed -i -e 's@ubuntu:latest@centos:latest@' "$DEFFILE"
stest 0 sudo singularity build -F "$CONTAINER" "$DEFFILE"
stest 0 singularity exec "$CONTAINER" true
stest 1 singularity exec "$CONTAINER" false

stest 0 sed -i -e 's@centos:latest@dock0/arch:latest@' "$DEFFILE"
stest 0 sudo singularity build -F "$CONTAINER" "$DEFFILE"
stest 0 singularity exec "$CONTAINER" true
stest 1 singularity exec "$CONTAINER" false

stest 0 sudo singularity build -F "$CONTAINER" docker://busybox
stest 0 singularity exec "$CONTAINER" true
stest 1 singularity exec "$CONTAINER" false

stest 1 sudo singularity build -F "$CONTAINER" docker://something_that_doesnt_exist_ever
stest 1 singularity exec "$CONTAINER" true
stest 1 singularity exec "$CONTAINER" false

<<<<<<< HEAD
=======
# AUFS sanity tests
stest 0 sudo singularity build -F "$CONTAINER" docker://dctrud/docker-aufs-sanity
stest 0 singularity exec "$CONTAINER" ls /test/whiteout-dir/file2 /test/whiteout-file/file2 /test/normal-dir/file2
stest 1 singularity exec "$CONTAINER" ls /test/whiteout-dir/file1 /test/whiteout-file/file1
stest 1 singularity exec "$CONTAINER" ls /test/*/.wh*

# Check force permissions for user builds #977
stest 0 singularity build -F "$CONTAINER" docker://dctrud/docker-singularity-userperms
stest 0 singularity exec "$CONTAINER" ls /testdir/
stest 1 singularity exec "$CONTAINER" ls /testdir/testfile

>>>>>>> 8c5df73b
if singularity_which docker >/dev/null 2>&1; then
# make sure local test does not exist, ignore errors
sudo docker kill registry >/dev/null 2>&1
sudo docker rm registry >/dev/null 2>&1

# start local docker registry
stest 0 sudo docker run -d -p 5000:5000 --restart=always --name registry registry:2
# pull busybox from docker and push to local registry
stest 0 sudo docker pull busybox
stest 0 sudo docker tag busybox localhost:5000/my-busybox
stest 0 sudo docker push localhost:5000/my-busybox

# alright, now we have a local registry to test with

# test with custom registry and custom namespace (including empty namespace)
# from squashfs to squashfs (via def file)
cat >"$DEFFILE" <<EOF
Bootstrap: docker
From: localhost:5000/my-busybox
EOF

stest 0 sudo SINGULARITY_NOHTTPS=true singularity build -F "$CONTAINER" "$DEFFILE"
stest 0 singularity exec "$CONTAINER" true
stest 1 singularity exec "$CONTAINER" false

cat >"$DEFFILE" <<EOF
Bootstrap: docker
From: my-busybox
Registry: localhost:5000
EOF

# this will fail, as it will try to use the default namespace
stest 1 sudo SINGULARITY_NOHTTPS=true singularity build -F "$CONTAINER" "$DEFFILE"

cat >"$DEFFILE" <<EOF
Bootstrap: docker
From: my-busybox
Registry: localhost:5000
Namespace:
EOF

# remove registry container, not needed now
stest 0 sudo SINGULARITY_NOHTTPS=true singularity build -F "$CONTAINER" "$DEFFILE"
stest 0 singularity exec "$CONTAINER" true
stest 1 singularity exec "$CONTAINER" false
# note: technically this doesn't clean everything, the volume the registry
# created, containing out pushed my-busybox, is still there

# destroy registry container once done
stest 0 sudo docker kill registry
stest 0 sudo docker rm registry

fi

test_cleanup<|MERGE_RESOLUTION|>--- conflicted
+++ resolved
@@ -60,8 +60,6 @@
 stest 1 singularity exec "$CONTAINER" true
 stest 1 singularity exec "$CONTAINER" false
 
-<<<<<<< HEAD
-=======
 # AUFS sanity tests
 stest 0 sudo singularity build -F "$CONTAINER" docker://dctrud/docker-aufs-sanity
 stest 0 singularity exec "$CONTAINER" ls /test/whiteout-dir/file2 /test/whiteout-file/file2 /test/normal-dir/file2
@@ -73,7 +71,6 @@
 stest 0 singularity exec "$CONTAINER" ls /testdir/
 stest 1 singularity exec "$CONTAINER" ls /testdir/testfile
 
->>>>>>> 8c5df73b
 if singularity_which docker >/dev/null 2>&1; then
 # make sure local test does not exist, ignore errors
 sudo docker kill registry >/dev/null 2>&1
